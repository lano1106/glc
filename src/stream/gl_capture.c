/**
 * \file src/stream/gl_capture.c
 * \brief OpenGL capture
 * \author Pyry Haulos <pyry.haulos@gmail.com>
 * \date 2007
 */

/* gl_capture.c -- OpenGL capture
 * Copyright (C) 2007 Pyry Haulos
 * For conditions of distribution and use, see copyright notice in glc.h
 */

#include <stdio.h>
#include <stdlib.h>
#include <string.h>
#include <X11/X.h>
#include <X11/Xlib.h>
#include <GL/gl.h>
#include <GL/glx.h>
#include <GL/glext.h>
#include <unistd.h>
#include <packetstream.h>
#include <pthread.h>
#include <dlfcn.h>
#include <errno.h>

#include "../common/glc.h"
#include "../common/util.h"
#include "gl_capture.h"

/**
 * \addtogroup stream
 *  \{
 */

/**
 * \defgroup gl_capture OpenGL capture
 *  \{
 */

typedef void (*FuncPtr)(void);
typedef FuncPtr (*GLXGetProcAddressProc)(const GLubyte *procName);
typedef void (*glGenBuffersProc)(GLsizei n,
                                 GLuint *buffers);
typedef void (*glDeleteBuffersProc)(GLsizei n,
                                    const GLuint *buffers);
typedef void (*glBufferDataProc)(GLenum target,
                                 GLsizeiptr size,
                                 const GLvoid *data,
                                 GLenum usage);
typedef void (*glBindBufferProc)(GLenum target,
                                 GLuint buffer);
typedef GLvoid *(*glMapBufferProc)(GLenum target,
                                   GLenum access);
typedef GLboolean (*glUnmapBufferProc)(GLenum target);

struct gl_capture_ctx_s {
	glc_flags_t flags;
	Display *dpy;
	GLXDrawable drawable;
	ps_packet_t packet;
	glc_ctx_i ctx_i;
	glc_utime_t last, pbo_timestamp;

	unsigned int w, h;
	unsigned int cw, ch, row, cx, cy;

	int indicator_list;

	struct gl_capture_ctx_s *next;

	GLuint pbo;
	int pbo_active;
};

struct gl_capture_private_s {
	glc_t *glc;
	GLenum capture_buffer;
	glc_utime_t fps;

	pthread_rwlock_t ctxlist_lock;
	struct gl_capture_ctx_s *ctx;
	glc_ctx_i ctx_c;

	ps_buffer_t *to;

	int init_pbo;
	int use_pbo;
	pthread_mutex_t init_pbo_mutex;

	unsigned int bpp;
	GLenum format;
	unsigned int pack_alignment;

	void *libGL_handle;
	GLXGetProcAddressProc glXGetProcAddress;
	glGenBuffersProc glGenBuffers;
	glDeleteBuffersProc glDeleteBuffers;
	glBufferDataProc glBufferData;
	glBindBufferProc glBindBuffer;
	glMapBufferProc glMapBuffer;
	glUnmapBufferProc glUnmapBuffer;
};

int gl_capture_get_ctx(struct gl_capture_private_s *gl_capture,
		       struct gl_capture_ctx_s **ctx, Display *dpy, GLXDrawable drawable);
int gl_capture_update_ctx(struct gl_capture_private_s *gl_capture,
			  struct gl_capture_ctx_s *ctx);

int gl_capture_get_geometry(struct gl_capture_private_s *gl_capture,
			    Display *dpy, GLXDrawable drawable, unsigned int *w, unsigned int *h);
int gl_capture_calc_geometry(struct gl_capture_private_s *gl_capture, struct gl_capture_ctx_s *ctx,
			     unsigned int w, unsigned int h);

int gl_capture_get_pixels(struct gl_capture_private_s *gl_capture, struct gl_capture_ctx_s *ctx, char *to);
int gl_capture_gen_indicator_list(struct gl_capture_private_s *gl_capture, struct gl_capture_ctx_s *ctx);

int gl_capture_init_pbo(struct gl_capture_private_s *gl);
int gl_capture_create_pbo(struct gl_capture_private_s *gl_capture, struct gl_capture_ctx_s *ctx);
int gl_capture_destroy_pbo(struct gl_capture_private_s *gl_capture, struct gl_capture_ctx_s *ctx);
int gl_capture_start_pbo(struct gl_capture_private_s *gl_capture, struct gl_capture_ctx_s *ctx);
int gl_capture_read_pbo(struct gl_capture_private_s *gl_capture, struct gl_capture_ctx_s *ctx);

void *gl_capture_init(glc_t *glc, ps_buffer_t *to)
{
	struct gl_capture_private_s *gl_capture = (struct gl_capture_private_s *) malloc(sizeof(struct gl_capture_private_s));
	memset(gl_capture, 0, sizeof(struct gl_capture_private_s));
	
	gl_capture->glc = glc;
	gl_capture->fps = 1000000 / gl_capture->glc->fps;
	gl_capture->to = to;

	if (gl_capture->glc->flags & GLC_CAPTURE_DWORD_ALIGNED)
		gl_capture->pack_alignment = 8;
	else
		gl_capture->pack_alignment = 1;
	
	if (gl_capture->glc->flags & GLC_TRY_PBO)
		gl_capture->init_pbo = 1;

	if (gl_capture->glc->flags & GLC_CAPTURE_BGRA) {
		gl_capture->format = GL_BGRA;
		util_log(gl_capture->glc, GLC_INFORMATION, "gl_capture",
			 "reading frames in GL_BGRA format");
		gl_capture->bpp = 4;
	} else {
		gl_capture->format = GL_BGR;
		util_log(gl_capture->glc, GLC_INFORMATION, "gl_capture",
			 "reading frames in GL_BGR format");
		gl_capture->bpp = 3;
	}
	
	if (gl_capture->glc->flags & GLC_CAPTURE_FRONT) {
		gl_capture->capture_buffer = GL_FRONT;
		util_log(gl_capture->glc, GLC_INFORMATION, "gl_capture",
			 "reading frames from GL_FRONT");
	} else {
		gl_capture->capture_buffer = GL_BACK;
		util_log(gl_capture->glc, GLC_INFORMATION, "gl_capture",
			 "reading frames from GL_BACK");
	}

	pthread_mutex_init(&gl_capture->init_pbo_mutex, NULL);
	pthread_rwlock_init(&gl_capture->ctxlist_lock, NULL);
	
	return (void *) gl_capture;
}

void gl_capture_close(void *glpriv)
{
	struct gl_capture_private_s *gl_capture = (struct gl_capture_private_s *) glpriv;
	struct gl_capture_ctx_s *del;

	while (gl_capture->ctx != NULL) {
		del = gl_capture->ctx;
		gl_capture->ctx = gl_capture->ctx->next;
		
		/* we might be in wrong thread */
		if (del->indicator_list)
			glDeleteLists(del->indicator_list, 1);

		if (del->pbo)
			gl_capture_destroy_pbo(gl_capture, del);
		
		free(del);
	}

	sem_post(&gl_capture->glc->signal[GLC_SIGNAL_GL_CAPTURE_FINISHED]);

	pthread_rwlock_destroy(&gl_capture->ctxlist_lock);
	pthread_mutex_destroy(&gl_capture->init_pbo_mutex);

	if (gl_capture->libGL_handle)
		dlclose(gl_capture->libGL_handle);
	free(gl_capture);
}

int gl_capture_get_geometry(struct gl_capture_private_s *gl_capture, Display *dpy, GLXDrawable drawable,
                    unsigned int *w, unsigned int *h)
{
	Window rootWindow;
	int unused;
	
	XGetGeometry(dpy, drawable, &rootWindow, &unused, &unused, w, h,
	             (unsigned int *) &unused, (unsigned int *) &unused);
	
	return 0;
}

int gl_capture_calc_geometry(struct gl_capture_private_s *gl_capture, struct gl_capture_ctx_s *ctx,
			     unsigned int w, unsigned int h)
{
	ctx->w = w;
	ctx->h = h;

	/* calculate image area when cropping */
	if (gl_capture->glc->flags & GLC_CROP) {
		if (gl_capture->glc->crop_x > ctx->w)
			ctx->cx = 0;
		else
			ctx->cx = gl_capture->glc->crop_x;

		if (gl_capture->glc->crop_y > ctx->h)
			ctx->cy = 0;
		else
			ctx->cy = gl_capture->glc->crop_y;

		if (gl_capture->glc->crop_width + ctx->cx > ctx->w)
			ctx->cw = ctx->w - ctx->cx;
		else
			ctx->cw = gl_capture->glc->crop_width;

		if (gl_capture->glc->crop_height + ctx->cy > ctx->h)
			ctx->ch = ctx->h - ctx->cy;
		else
			ctx->ch = gl_capture->glc->crop_height;

		/* we need to recalc y coord for OpenGL */
		ctx->cy = ctx->h - ctx->ch - ctx->cy;
	} else {
		ctx->cw = ctx->w;
		ctx->ch = ctx->h;
		ctx->cx = ctx->cy = 0;
	}

	util_log(gl_capture->glc, GLC_DEBUG, "gl_capture",
		 "calculated capture area for ctx %d is %ux%u+%u+%u",
		 ctx->ctx_i, ctx->cw, ctx->ch, ctx->cx, ctx->cy);

	ctx->row = ctx->cw * gl_capture->bpp;
	if (ctx->row % gl_capture->pack_alignment != 0)
		ctx->row += gl_capture->pack_alignment - ctx->row % gl_capture->pack_alignment;

	return 0;
}

int gl_capture_get_pixels(struct gl_capture_private_s *gl_capture, struct gl_capture_ctx_s *ctx, char *to)
{
	glPushAttrib(GL_PIXEL_MODE_BIT);
	glPushClientAttrib(GL_CLIENT_PIXEL_STORE_BIT);

	glReadBuffer(gl_capture->capture_buffer);
	glPixelStorei(GL_PACK_ALIGNMENT, gl_capture->pack_alignment);
	glReadPixels(ctx->cx, ctx->cy, ctx->cw, ctx->ch, gl_capture->format, GL_UNSIGNED_BYTE, to);

	glPopClientAttrib();
	glPopAttrib();

	return 0;
}

int gl_capture_gen_indicator_list(struct gl_capture_private_s *gl_capture, struct gl_capture_ctx_s *ctx)
{
	int size;
	if (!ctx->indicator_list)
		ctx->indicator_list = glGenLists(1);
	
	glNewList(ctx->indicator_list, GL_COMPILE);
	
	size = ctx->h / 75;
	if (size < 10)
		size = 10;

	glPushAttrib(GL_ALL_ATTRIB_BITS);

	glViewport(0, 0, ctx->w, ctx->h);
	glEnable(GL_SCISSOR_TEST);
	glScissor(size / 2 - 1, ctx->h - size - size / 2 - 1, size + 2, size + 2);
	glClearColor(0.0f, 0.0f, 0.0f, 0.0f);
	glClear(GL_COLOR_BUFFER_BIT);
	glScissor(size / 2, ctx->h - size - size / 2, size, size);
	glClearColor(1.0f, 0.0f, 0.0f, 0.0f);
	glClear(GL_COLOR_BUFFER_BIT);
	glDisable(GL_SCISSOR_TEST);

	glPopAttrib();

	glEndList();
	return 0;
}

int gl_capture_init_pbo(struct gl_capture_private_s *gl_capture)
{
	const char *gl_extensions = (const char *) glGetString(GL_EXTENSIONS);

	if (gl_extensions == NULL)
		return EINVAL;
	
	if (!strstr(gl_extensions, "GL_ARB_pixel_buffer_object"))
		return ENOTSUP;
	
	gl_capture->libGL_handle = dlopen("libGL.so", RTLD_LAZY);
	if (!gl_capture->libGL_handle)
		return ENOTSUP;
	gl_capture->glXGetProcAddress =
		(GLXGetProcAddressProc)
		dlsym(gl_capture->libGL_handle, "glXGetProcAddressARB");
	if (!gl_capture->glXGetProcAddress)
		return ENOTSUP;
	
	gl_capture->glGenBuffers =
		(glGenBuffersProc)
		gl_capture->glXGetProcAddress((const GLubyte *) "glGenBuffersARB");
	if (!gl_capture->glGenBuffers)
		return ENOTSUP;
	gl_capture->glDeleteBuffers =
		(glDeleteBuffersProc)
		gl_capture->glXGetProcAddress((const GLubyte *) "glDeleteBuffersARB");
	if (!gl_capture->glDeleteBuffers)
		return ENOTSUP;
	gl_capture->glBufferData =
		(glBufferDataProc)
		gl_capture->glXGetProcAddress((const GLubyte *) "glBufferDataARB");
	if (!gl_capture->glBufferData)
		return ENOTSUP;
	gl_capture->glBindBuffer =
		(glBindBufferProc)
		gl_capture->glXGetProcAddress((const GLubyte *) "glBindBufferARB");
	if (!gl_capture->glBindBuffer)
		return ENOTSUP;
	gl_capture->glMapBuffer =
		(glMapBufferProc)
		gl_capture->glXGetProcAddress((const GLubyte *) "glMapBufferARB");
	if (!gl_capture->glMapBuffer)
		return ENOTSUP;
	gl_capture->glUnmapBuffer =
		(glUnmapBufferProc)
		gl_capture->glXGetProcAddress((const GLubyte *) "glUnmapBufferARB");
	if (!gl_capture->glUnmapBuffer)
		return ENOTSUP;

	util_log(gl_capture->glc, GLC_INFORMATION, "gl_capture",
		 "using GL_ARB_pixel_buffer_object");

	return 0;
}

int gl_capture_create_pbo(struct gl_capture_private_s *gl_capture, struct gl_capture_ctx_s *ctx)
{
	util_log(gl_capture->glc, GLC_DEBUG, "gl_capture", "creating PBO");

	glPushAttrib(GL_ALL_ATTRIB_BITS);

	gl_capture->glGenBuffers(1, &ctx->pbo);
	gl_capture->glBindBuffer(GL_PIXEL_PACK_BUFFER_ARB, ctx->pbo);
	gl_capture->glBufferData(GL_PIXEL_PACK_BUFFER_ARB, ctx->row * ctx->ch,
		         NULL, GL_STREAM_READ);

	glPopAttrib();
	return 0;
}

int gl_capture_destroy_pbo(struct gl_capture_private_s *gl_capture, struct gl_capture_ctx_s *ctx)
{
	util_log(gl_capture->glc, GLC_DEBUG, "gl_capture", "destroying PBO");

	gl_capture->glDeleteBuffers(1, &ctx->pbo);
	return 0;
}

int gl_capture_start_pbo(struct gl_capture_private_s *gl_capture, struct gl_capture_ctx_s *ctx)
{
	GLint binding;

	if (ctx->pbo_active)
		return EAGAIN;

	glGetIntegerv(GL_PIXEL_PACK_BUFFER_BINDING_ARB, &binding);
	glPushAttrib(GL_PIXEL_MODE_BIT);
	glPushClientAttrib(GL_CLIENT_PIXEL_STORE_BIT);

	gl_capture->glBindBuffer(GL_PIXEL_PACK_BUFFER_ARB, ctx->pbo);

	glReadBuffer(gl_capture->capture_buffer);
	glPixelStorei(GL_PACK_ALIGNMENT, gl_capture->pack_alignment);
	/* to = ((char *)NULL + (offset)) */
	glReadPixels(ctx->cx, ctx->cy, ctx->cw, ctx->ch, gl_capture->format, GL_UNSIGNED_BYTE, NULL);

	ctx->pbo_active = 1;

	glPopClientAttrib();
	glPopAttrib();
	gl_capture->glBindBuffer(GL_PIXEL_PACK_BUFFER_ARB, binding);
	return 0;
}

int gl_capture_read_pbo(struct gl_capture_private_s *gl_capture, struct gl_capture_ctx_s *ctx)
{
	GLvoid *buf;
	GLint binding;
	
	if (!ctx->pbo_active)
		return EAGAIN;

	glGetIntegerv(GL_PIXEL_PACK_BUFFER_BINDING_ARB, &binding);

	gl_capture->glBindBuffer(GL_PIXEL_PACK_BUFFER_ARB, ctx->pbo);
	buf = gl_capture->glMapBuffer(GL_PIXEL_PACK_BUFFER_ARB, GL_READ_ONLY);
	if (!buf)
		return EINVAL;

	ps_packet_write(&ctx->packet, buf, ctx->row * ctx->ch);

	gl_capture->glUnmapBuffer(GL_PIXEL_PACK_BUFFER_ARB);

	ctx->pbo_active = 0;
	
	gl_capture->glBindBuffer(GL_PIXEL_PACK_BUFFER_ARB, binding);
	return 0;
}

int gl_capture_get_ctx(struct gl_capture_private_s *gl_capture, struct gl_capture_ctx_s **ctx, Display *dpy, GLXDrawable drawable)
{
	struct gl_capture_ctx_s *fctx;

	pthread_rwlock_rdlock(&gl_capture->ctxlist_lock);
	fctx = gl_capture->ctx;
	while (fctx != NULL) {
		if ((fctx->drawable == drawable) && (fctx->dpy == dpy))
			break;
		
		fctx = fctx->next;
	}
	pthread_rwlock_unlock(&gl_capture->ctxlist_lock);
	
	if (fctx == NULL) {
		fctx = (struct gl_capture_ctx_s *) malloc(sizeof(struct gl_capture_ctx_s));
		memset(fctx, 0, sizeof(struct gl_capture_ctx_s));

		fctx->dpy = dpy;
		fctx->drawable = drawable;
		ps_packet_init(&fctx->packet, gl_capture->to);

		/* these functions need to be thread-safe */
		pthread_rwlock_wrlock(&gl_capture->ctxlist_lock);

		fctx->next = gl_capture->ctx;
		fctx->ctx_i = ++gl_capture->ctx_c;
		gl_capture->ctx = fctx;

		pthread_rwlock_unlock(&gl_capture->ctxlist_lock);
	}
	
	*ctx = fctx;
	return 0;
}

int gl_capture_update_ctx(struct gl_capture_private_s *gl_capture,
			  struct gl_capture_ctx_s *ctx)
{
	glc_message_header_t msg;
	glc_ctx_message_t ctx_msg;
	unsigned int w, h;

	if (gl_capture->init_pbo) {
		pthread_mutex_lock(&gl_capture->init_pbo_mutex);
		if (!gl_capture_init_pbo(gl_capture))
			gl_capture->use_pbo = 1;
		gl_capture->init_pbo = 0;
		pthread_mutex_unlock(&gl_capture->init_pbo_mutex);
	}

	gl_capture_get_geometry(gl_capture, ctx->dpy, ctx->drawable, &w, &h);

	if (ctx->flags == 0) {
		ctx->flags |= GLC_CTX_CREATE;

		if (gl_capture->glc->flags & GLC_CAPTURE_BGRA)
			ctx->flags |= GLC_CTX_BGRA;
		else
			ctx->flags |= GLC_CTX_BGR;

		if (gl_capture->glc->flags & GLC_CTX_DWORD_ALIGNED)
			ctx->flags = GLC_CTX_DWORD_ALIGNED;
	} else if (ctx->flags & GLC_CTX_CREATE) {
		ctx->flags &= ~GLC_CTX_CREATE;
		ctx->flags |= GLC_CTX_UPDATE;
	}

	if ((w != ctx->w) | (h != ctx->h) | (ctx->flags & GLC_CTX_CREATE)) {
		gl_capture_calc_geometry(gl_capture, ctx, w, h);

		util_log(gl_capture->glc, GLC_INFORMATION, "gl_capture",
			 "creating/updating configuration for ctx %d", ctx->ctx_i);

		msg.type = GLC_MESSAGE_CTX;
		ctx_msg.flags = ctx->flags;
		ctx_msg.ctx = ctx->ctx_i;
		ctx_msg.w = ctx->cw;
		ctx_msg.h = ctx->ch;

		ps_packet_open(&ctx->packet, PS_PACKET_WRITE);
		ps_packet_write(&ctx->packet, &msg, GLC_MESSAGE_HEADER_SIZE);
		ps_packet_write(&ctx->packet, &ctx_msg, GLC_CTX_MESSAGE_SIZE);
		ps_packet_close(&ctx->packet);

		util_log(gl_capture->glc, GLC_DEBUG, "gl_capture",
			 "ctx %d: %ux%u (%ux%u), 0x%02x flags", ctx->ctx_i,
			 ctx->cw, ctx->ch, ctx->w, ctx->h, ctx->flags);

		if (gl_capture->use_pbo) {
			if (ctx->pbo)
				gl_capture_destroy_pbo(gl_capture, ctx);

			if (gl_capture_create_pbo(gl_capture, ctx))
				gl_capture->use_pbo = 0;
		}
	}

	return 0;
}

int gl_capture_frame(void *glpriv, Display *dpy, GLXDrawable drawable)
{
	struct gl_capture_private_s *gl_capture = glpriv;
	struct gl_capture_ctx_s *ctx;

	gl_capture_get_ctx(gl_capture, &ctx, dpy, drawable);

	return 0;
}

int gl_capture(void *glpriv, Display *dpy, GLXDrawable drawable)
{
	struct gl_capture_private_s *gl_capture = (struct gl_capture_private_s *) glpriv;
	struct gl_capture_ctx_s *ctx;
	glc_message_header_t msg;
	glc_picture_header_t pic;
	glc_utime_t now;
	char *dma;
	int ret = 0;
	
	gl_capture_get_ctx(gl_capture, &ctx, dpy, drawable);
	
	msg.type = GLC_MESSAGE_PICTURE;
	pic.ctx = ctx->ctx_i;

	now = util_timestamp(gl_capture->glc);
	if (gl_capture->use_pbo)
		pic.timestamp = ctx->pbo_timestamp;
	else
		pic.timestamp = now;
	
<<<<<<< HEAD
	if (now - ctx->last >= gl_capture->fps) {
		if (ps_packet_open(&ctx->packet, PS_PACKET_WRITE | PS_PACKET_TRY))
			goto finish;
		if ((ret = ps_packet_write(&ctx->packet, &msg, GLC_MESSAGE_HEADER_SIZE)))
=======
	if ((now - ctx->last < gl_capture->fps) &&
	    !(gl_capture->glc->flags & GLC_LOCK_FPS))
		goto finish;

	/* not really needed until now */
	gl_capture_update_ctx(gl_capture, ctx);

	if ((gl_capture->use_pbo) && (!ctx->pbo_active)) {
		ret = gl_capture_start_pbo(gl_capture, ctx);
		ctx->pbo_timestamp = util_timestamp(gl_capture->glc);
		goto finish;
	}

	if (ps_packet_open(&ctx->packet, gl_capture->glc->flags & GLC_LOCK_FPS ?
					 PS_PACKET_WRITE :
					 PS_PACKET_WRITE | PS_PACKET_TRY))
		goto finish;
	if ((ret = ps_packet_write(&ctx->packet, &msg, GLC_MESSAGE_HEADER_SIZE)))
		goto cancel;
	if ((ret = ps_packet_write(&ctx->packet, &pic, GLC_PICTURE_HEADER_SIZE)))
		goto cancel;

	if (gl_capture->use_pbo) {
		/* is this safe, what happens if this is called simultaneously? */
		if ((ret = ps_packet_setsize(&ctx->packet, ctx->row * ctx->ch
								+ GLC_MESSAGE_HEADER_SIZE
								+ GLC_PICTURE_HEADER_SIZE)))
>>>>>>> 382aee3b
			goto cancel;
		if ((ret = ps_packet_write(&ctx->packet, &pic, GLC_PICTURE_HEADER_SIZE)))
			goto cancel;

		if (gl_capture->use_pbo) {
			/* is this safe, what happens if this is called simultaneously? */
			if ((ret = ps_packet_setsize(&ctx->packet, ctx->row * ctx->ch
								   + GLC_MESSAGE_HEADER_SIZE
								   + GLC_PICTURE_HEADER_SIZE)))
				goto cancel;

			if ((ret = gl_capture_read_pbo(gl_capture, ctx)))
				goto cancel;

			ret = gl_capture_start_pbo(gl_capture, ctx);
			ctx->pbo_timestamp = now;
		} else {
			if ((ret = ps_packet_dma(&ctx->packet, (void *) &dma,
					 ctx->row * ctx->ch, PS_ACCEPT_FAKE_DMA)))
			goto cancel;

			ret = gl_capture_get_pixels(gl_capture, ctx, dma);
		}
		
		ctx->last += gl_capture->fps;

		ps_packet_close(&ctx->packet);
	}

finish:
	if (ret != 0)
		util_log(gl_capture->glc, GLC_ERROR, "gl_capture",
			 "%s (%d)", strerror(ret), ret);

	if (gl_capture->glc->flags & GLC_DRAW_INDICATOR) {
		if (!ctx->indicator_list)
			gl_capture_gen_indicator_list(gl_capture, ctx);
		glCallList(ctx->indicator_list);
	}

	return ret;
cancel:
	if (ret == EBUSY) {
		ret = 0;
		util_log(gl_capture->glc, GLC_INFORMATION, "gl_capture",
			 "dropped frame, buffer not ready");
	}
	ps_packet_cancel(&ctx->packet);
	goto finish;
}

/**  \} */
/**  \} */<|MERGE_RESOLUTION|>--- conflicted
+++ resolved
@@ -561,12 +561,6 @@
 	else
 		pic.timestamp = now;
 	
-<<<<<<< HEAD
-	if (now - ctx->last >= gl_capture->fps) {
-		if (ps_packet_open(&ctx->packet, PS_PACKET_WRITE | PS_PACKET_TRY))
-			goto finish;
-		if ((ret = ps_packet_write(&ctx->packet, &msg, GLC_MESSAGE_HEADER_SIZE)))
-=======
 	if ((now - ctx->last < gl_capture->fps) &&
 	    !(gl_capture->glc->flags & GLC_LOCK_FPS))
 		goto finish;
@@ -594,7 +588,6 @@
 		if ((ret = ps_packet_setsize(&ctx->packet, ctx->row * ctx->ch
 								+ GLC_MESSAGE_HEADER_SIZE
 								+ GLC_PICTURE_HEADER_SIZE)))
->>>>>>> 382aee3b
 			goto cancel;
 		if ((ret = ps_packet_write(&ctx->packet, &pic, GLC_PICTURE_HEADER_SIZE)))
 			goto cancel;
