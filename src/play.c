--- conflicted
+++ resolved
@@ -45,8 +45,6 @@
 	int play, opt, img, info, show_stats, wav, yuv4mpeg;
 	ps_buffer_t *uncompressed, *compressed, *picture, *audio, *ycbcr, *rgb;
 	size_t uncompressed_size, compressed_size;
-<<<<<<< HEAD
-=======
 
 	/* wtf? git fails :/ */
 	struct option long_options[] = {
@@ -64,7 +62,6 @@
 		{0, 0, 0, 0}
 	};
 	option_index = 0;
->>>>>>> d7d2923e
 
 	img = info = wav = 0;
 	picture = audio = ycbcr = rgb = NULL;
